--- conflicted
+++ resolved
@@ -267,17 +267,13 @@
     azplugins::detail::export_PositionRestraintComputeGPU(m);
     #endif // ENABLE_CUDA
 
-<<<<<<< HEAD
     /*Thermo Computes */
     azplugins::detail::export_ComputeThermoSLLOD(m);
     #ifdef ENABLE_CUDA
     azplugins::detail::export_ComputeThermoSLLODGPU(m);
     #endif
-    /* MPCD */
-=======
-
+    
     /* MPCD components */
->>>>>>> a4e3f920
     #ifdef ENABLE_MPCD
     azplugins::detail::export_SinusoidalChannel(m);
     azplugins::detail::export_SinusoidalExpansionConstriction(m);
