--- conflicted
+++ resolved
@@ -106,22 +106,14 @@
     # test the calculation of force and potential
     def test_potential(self):
         hertz = azplugins.pair.hertz(r_cut=1.5, nlist = self.nl)
-<<<<<<< HEAD
         hertz.pair_coeff.set('A','A', epsilon=2.0)
-=======
-        hertz.pair_coeff.set('A','A', epsilon=2.0, sigma=1.5)
->>>>>>> 4b1e17ce
         hertz.set_params(mode="no_shift")
 
         md.integrate.mode_standard(dt=0)
         nve = md.integrate.nve(group = group.all())
         run(1)
         U = 0.09859
-<<<<<<< HEAD
-        F = 0.54772 
-=======
         F = 0.54772
->>>>>>> 4b1e17ce
         f0 = hertz.forces[0].force
         f1 = hertz.forces[1].force
         e0 = hertz.forces[0].energy
