# Copyright (c) 2018-2020, Michael P. Howard
# Copyright (c) 2021, Auburn University
# This file is part of the azplugins project, released under the Modified BSD License.

import numpy as np
import hoomd
from hoomd import _hoomd

from . import _azplugins

class quiescent(object):
    r""" Quiescent fluid profile

    Example::

        u = azplugins.flow.quiescent()

    """
    def __init__(self):
        hoomd.util.print_status_line()
        self._cpp = _azplugins.QuiescentFluid()

    def __call__(self, r):
        """ Computes the velocity profile

        Args:
            r (list): Position to evaluate profile

        Example::

            >>> u = azplugins.flow.quiescent()
            >>> print u([0.0, 0.1, 0.3])
            (0,0,0)
            >>> print u((0.5, -0.2, 1.6))
            (0,0,0)

        """
        hoomd.util.print_status_line()

        u = self._cpp(_hoomd.make_scalar3(r[0], r[1], r[2]))
        return (u.x, u.y, u.z)

class constant(object):
    r""" Constant flow profile

    Args:
        U (tuple): Flow field.

    This flow corresponds to a constant vector field, e.g., a constant
    backflow in bulk or a plug flow in a channel. The flow field is
    independent of the position it is evaluated at.

    Example::

        u = azplugins.flow.constant(U=(1,0,0))

    """
    def __init__(self, U):
        hoomd.util.print_status_line()
        _U = _hoomd.make_scalar3(U[0],U[1],U[2])
        self._cpp = _azplugins.ConstantFlow(_U)

    def __call__(self, r):
        """ Computes the velocity profile

        Args:
            r (list): Position to evaluate profile

        Example::

            >>> u = azplugins.flow.constant(U=(1,2,3))
            >>> print u([0.0, 0.1, 0.3])
            (1,2,3)
            >>> print u((0.5, -0.2, 1.6))
            (1,2,3)

        """
        hoomd.util.print_status_line()

        u = self._cpp(_hoomd.make_scalar3(r[0], r[1], r[2]))
        return (u.x, u.y, u.z)

class parabolic(object):
    r""" Parabolic flow profile between parallel plates

    Args:
         U (float): Mean velocity
         H (float): Channel half-width

    This flow field generates the parabolic flow profile in a slit geomtry:

    .. math::

        u_x(z) = \frac{3}{2}U \left[1 - \left(\frac{z}{H}\right)^2 \right]

    The flow is along *x* with the gradient in *z*. The distance between the
    two plates is :math:`2H`, and the channel is centered around :math:`z=0`.
    The mean flow velocity is *U*.

    Example::

        u = azplugins.flow.parabolic(U = 2.0, H = 0.5)

    Note:
        Creating a flow profile does **not** imply anything about the simulation
        box boundaries. It is the responsibility of the user to construct
        appropriate bounding walls commensurate with the flow profile geometry.

    """
    def __init__(self, U, H):
        hoomd.util.print_status_line()
        self._cpp = _azplugins.ParabolicFlow(U, H)

    def __call__(self, r):
        """ Computes the velocity profile

        Args:
            r (list): Position to evaluate profile

        Example::

            >>> u = azplugins.flow.parabolic(U = 2.0, H = 0.5)
            >>> print u([0.0, 0.1, 0.3])
            (2,0,0)
            >>> print u((0.5, -0.2, 1.6))
            (0,0,0)

        """
        hoomd.util.print_status_line()

        u = self._cpp(_hoomd.make_scalar3(r[0], r[1], r[2]))
        return (u.x, u.y, u.z)

class brownian(hoomd.md.integrate._integration_method):
    R""" Brownian dynamics.

    Args:
        group (:py:mod:`hoomd.group`): Group of particles to apply this method to.
        kT (:py:mod:`hoomd.variant` or :py:obj:`float`): Temperature of the simulation (in energy units).
        flow (:py:class:`parabolic` or :py:class:`quiescent`): Flow profile
        seed (int): Random seed to use for generating :math:`\vec{F}_\mathrm{R}`.
        dscale (bool): Control :math:`\lambda` options. If 0 or False, use :math:`\gamma` values set per type. If non-zero, :math:`\gamma = \lambda d_i`.
        noiseless (bool): If set true, there will be no noise (random force)

    :py:class:`brownian` integrates particles forward in time according to the overdamped Langevin equations of motion,
    sometimes called Brownian dynamics, or the diffusive limit.

    .. math::

        \frac{d\vec{x}}{dt} = \vec{v}_0 + \frac{\vec{F}_\mathrm{C} + \vec{F}_\mathrm{R}}{\gamma}

        \langle \vec{F}_\mathrm{R} \rangle = 0

        \langle |\vec{F}_\mathrm{R}|^2 \rangle = 2 d k T \gamma / \delta t


    where :math:`\vec{F}_\mathrm{C}` is the force on the particle from all potentials and constraint forces,
    :math:`\gamma` is the drag coefficient, :math:`\vec{F}_\mathrm{R}`
    is a uniform random force, :math:`\vec{v}` is the particle's velocity, :math:`\vec{v}_0` is an
    imposed flow field and :math:`d` is the dimensionality
    of the system. The magnitude of the random force is chosen via the fluctuation-dissipation theorem
    to be consistent with the specified drag and temperature, :math:`T`.
    When :math:`kT=0`, the random force :math:`\vec{F}_\mathrm{R}=0`.

    :py:class:`brownian` generates random numbers by hashing together the particle tag, user seed, and current
    time step index. See `C. L. Phillips et. al. 2011 <http://dx.doi.org/10.1016/j.jcp.2011.05.021>`_ for more
    information.

    .. attention::
        Change the seed if you reset the simulation time step to 0. If you keep the same seed, the simulation
        will continue with the same sequence of random numbers used previously and may cause unphysical correlations.

    :py:class:`brownian` uses the integrator from `I. Snook, The Langevin and Generalised Langevin Approach to the Dynamics of
    Atomic, Polymeric and Colloidal Systems, 2007, section 6.2.5 <http://dx.doi.org/10.1016/B978-0-444-52129-3.50028-6>`_,
    with the exception that :math:`\vec{F}_\mathrm{R}` is drawn from a uniform random number distribution.

    .. warning::
        In Brownian dynamics, particle velocities are completely decoupled from positions
        and the particles are approximately massless. Accordingly, :py:class:`brownian` does
        not modify the velocities of particles. :py:class:`hoomd.compute.thermo` will
        **not** report appropriate temperatures and pressures if logged or needed by other
        commands. This behavior differs from the HOOMD Brownian dynamics implementation.

    Brownian dynamics neglects the acceleration term in the Langevin equation. This assumption is valid when
    overdamped: :math:`\frac{m}{\gamma} \ll \delta t`. Use :py:class:`langevin` if your system is not overdamped.

    You can specify :math:`\gamma` in two ways:

    1. Use :py:class:`set_gamma()` to specify it directly, with independent values for each particle type in the system.
    2. Specify :math:`\lambda` which scales the particle diameter to :math:`\gamma = \lambda d_i`. The units of
       :math:`\lambda` are mass / distance / time.

    :py:class:`brownian` must be used with integrate.mode_standard.

    *T* can be a variant type, allowing for temperature ramps in simulation runs.

    A :py:class:`hoomd.compute.thermo` is automatically created and associated with *group*.

    Examples::

        group_all = hoomd.group.all()
        u = azplugins.flow.parabolic(U=2.0, H=1.0)
        azplugins.flow.brownian(group=group_all, kT=1.0, flow=u, seed=5)
        azplugins.flow.brownian(group=group_all, kT=hoomd.variant.linear_interp([(0, 4.0), (1e6, 1.0)]), flow=u, seed=10)

    """
    def __init__(self, group, kT, flow, seed, dscale=False, noiseless=False):
        hoomd.util.print_status_line()

        # initialize base class
        super(brownian, self).__init__()

        # setup the variant inputs
        kT = hoomd.variant._setup_variant_input(kT)

        # create the compute thermo
        hoomd.compute._get_unique_thermo(group=group)

        if dscale is False or dscale == 0:
            use_lambda = False
        else:
            use_lambda = True

        # construct the correct flow field
        use_gpu = hoomd.context.exec_conf.isCUDAEnabled()
        if type(flow) is constant:
            if not use_gpu:
                cpp_class = _azplugins.BrownianConstantFlow
            else:
                cpp_class = _azplugins.BrownianConstantFlowGPU
        elif type(flow) is parabolic:
            if not use_gpu:
                cpp_class = _azplugins.BrownianParabolicFlow
            else:
                cpp_class = _azplugins.BrownianParabolicFlowGPU
        elif type(flow) is quiescent:
            if not use_gpu:
                cpp_class = _azplugins.BrownianQuiescentFluid
            else:
                cpp_class = _azplugins.BrownianQuiescentFluidGPU
        else:
            hoomd.context.msg.error('flow.brownian: flow field type not recognized\n')
            raise TypeError('Flow field type not recognized')

        self.cpp_method = cpp_class(hoomd.context.current.system_definition,
                                    group.cpp_group,
                                    kT.cpp_variant,
                                    flow._cpp,
                                    seed,
                                    use_lambda,
                                    float(dscale),
                                    noiseless)
        self.cpp_method.validateGroup()

        # store metadata
        self.group = group
        self.kT = kT
        self.flow = flow
        self.seed = seed
        self.dscale = dscale
        self.noiseless = noiseless
        self.metadata_fields = ['group', 'kT', 'seed', 'dscale','noiseless']

    def set_params(self, kT=None, flow=None, noiseless=None):
        R""" Change langevin integrator parameters.

        Args:
            kT (:py:mod:`hoomd.variant` or :py:obj:`float`): New temperature (if set) (in energy units).
            flow (object): Flow field object
            noiseless (bool): If true, do not apply the random noise in the equations of motion

        Examples::

            brownian.set_params(kT=2.0)

        Note:
            Because of the way flow fields are implemented, the type of *flow*
            is not permitted to change after the integrator is constructed.
            If you need to change the flow field type, disable the current
            integrator and create a new one.

        """
        hoomd.util.print_status_line()
        self.check_initialization()

        # change the parameters
        if kT is not None:
            # setup the variant inputs
            kT = hoomd.variant._setup_variant_input(kT)
            self.cpp_method.setT(kT.cpp_variant)
            self.kT = kT

        if flow is not None:
            if type(flow) is type(self.flow):
                self.cpp_method.setFlowField(flow._cpp)
                self.flow = flow
            else:
                hoomd.context.msg.error('flow.langevin: flow profile type cannot change after construction')
                raise TypeError('Flow profile type cannot change after construction')

        if noiseless is not None:
            self.cpp_method.setNoiseless(noiseless)
            self.noiseless = noiseless

    def set_gamma(self, a, gamma):
        R""" Set gamma for a particle type.

        Args:
            a (str): Particle type name
            gamma (float): :math:`\gamma` for particle type a (in units of force/velocity)

        :py:meth:`set_gamma()` sets the coefficient :math:`\gamma` for a single particle type, identified
        by name. The default is 1.0 if not specified for a type.

        It is not an error to specify gammas for particle types that do not exist in the simulation.
        This can be useful in defining a single simulation script for many different types of particles
        even when some simulations only include a subset.

        Examples::

            langevin.set_gamma('A', gamma=2.0)

        """
        hoomd.util.print_status_line()
        self.check_initialization()
        a = str(a)

        ntypes = hoomd.context.current.system_definition.getParticleData().getNTypes()
        type_list = []
        for i in range(0,ntypes):
            type_list.append(hoomd.context.current.system_definition.getParticleData().getNameByType(i))

        # change the parameters
        for i in range(0,ntypes):
            if a == type_list[i]:
                self.cpp_method.setGamma(i,gamma)

class langevin(hoomd.md.integrate._integration_method):
    R""" Langevin dynamics.

    Args:
        group (:py:mod:`hoomd.group`): Group of particles to apply this method to.
        kT (:py:mod:`hoomd.variant` or :py:obj:`float`): Temperature of the simulation (in energy units).
        flow (:py:class:`parabolic` or :py:class:`quiescent`): Flow profile
        seed (int): Random seed to use for generating :math:`\vec{F}_\mathrm{R}`.
        dscale (bool): Control :math:`\lambda` options. If 0 or False, use :math:`\gamma` values set per type. If non-zero, :math:`\gamma = \lambda d_i`.
        noiseless (bool): If set true, there will be no noise (random force)

    :py:class:`langevin` integrates particles forward in time according to the Langevin equations of motion:

    .. math::

        m \frac{d\vec{v}}{dt} = \vec{F}_\mathrm{C} - \gamma \cdot (\vec{v} - \vec{v}_0) + \vec{F}_\mathrm{R}

        \langle \vec{F}_\mathrm{R} \rangle = 0

        \langle |\vec{F}_\mathrm{R}|^2 \rangle = 2 d kT \gamma / \delta t

    where :math:`\vec{F}_\mathrm{C}` is the force on the particle from all potentials and constraint forces,
    :math:`\gamma` is the drag coefficient, :math:`\vec{v}` is the particle's velocity,
    :math:`\vec{v}_0` is an impose flow field, :math:`\vec{F}_\mathrm{R}`
    is a uniform random force, and :math:`d` is the dimensionality of the system (2 or 3).  The magnitude of
    the random force is chosen via the fluctuation-dissipation theorem
    to be consistent with the specified drag and temperature, :math:`T`.
    When :math:`kT=0`, the random force :math:`\vec{F}_\mathrm{R}=0`.

    :py:class:`langevin` generates random numbers by hashing together the particle tag, user seed, and current
    time step index. See `C. L. Phillips et. al. 2011 <http://dx.doi.org/10.1016/j.jcp.2011.05.021>`_ for more
    information.

    .. attention::
        Change the seed if you reset the simulation time step to 0. If you keep the same seed, the simulation
        will continue with the same sequence of random numbers used previously and may cause unphysical correlations.

    Langevin dynamics includes the acceleration term in the Langevin equation and is useful for gently thermalizing
    systems using a small gamma. This assumption is valid when underdamped: :math:`\frac{m}{\gamma} \gg \delta t`.
    Use :py:class:`brownian` if your system is not underdamped.

    :py:class:`langevin` uses the same integrator as :py:class:`nve` with the additional force term
    :math:`- \gamma \cdot \vec{v} + \vec{F}_\mathrm{R}`. The random force :math:`\vec{F}_\mathrm{R}` is drawn
    from a uniform random number distribution.

    You can specify :math:`\gamma` in two ways:

    1. Use :py:class:`set_gamma()` to specify it directly, with independent values for each particle type in the system.
    2. Specify :math:`\lambda` which scales the particle diameter to :math:`\gamma = \lambda d_i`. The units of
       :math:`\lambda` are mass / distance / time.

    :py:class:`langevin` must be used with :py:class:`mode_standard`.

    *T* can be a variant type, allowing for temperature ramps in simulation runs.

    A :py:class:`hoomd.compute.thermo` is automatically created and associated with *group*.

    Examples::

        group_all = hoomd.group.all()
        u = azplugins.flow.parabolic(U=2.0, H=1.0)
        azplugins.flow.langevin(group=group_all, kT=1.0, flow=u, seed=5)
        azplugins.flow.langevin(group=group_all, kT=hoomd.variant.linear_interp([(0, 4.0), (1e6, 1.0)]), flow=u, seed=10)

    """
    def __init__(self, group, kT, flow, seed, dscale=False, noiseless=False):
        hoomd.util.print_status_line()

        # initialize base class
        super(langevin, self).__init__()

        # setup the variant inputs
        kT = hoomd.variant._setup_variant_input(kT)

        # create the compute thermo
        hoomd.compute._get_unique_thermo(group=group)

        if dscale is False or dscale == 0:
            use_lambda = False
        else:
            use_lambda = True

        # construct the correct flow field
        use_gpu = hoomd.context.exec_conf.isCUDAEnabled()
        if type(flow) is constant:
            if not use_gpu:
                cpp_class = _azplugins.LangevinConstantFlow
            else:
                cpp_class = _azplugins.LangevinConstantFlowGPU
        elif type(flow) is parabolic:
            if not use_gpu:
                cpp_class = _azplugins.LangevinParabolicFlow
            else:
                cpp_class = _azplugins.LangevinParabolicFlowGPU
        elif type(flow) is quiescent:
            if not use_gpu:
                cpp_class = _azplugins.LangevinQuiescentFluid
            else:
                cpp_class = _azplugins.LangevinQuiescentFluidGPU
        else:
            hoomd.context.msg.error('flow.langevin: flow field type not recognized\n')
            raise TypeError('Flow field type not recognized')

        self.cpp_method = cpp_class(hoomd.context.current.system_definition,
                                    group.cpp_group,
                                    kT.cpp_variant,
                                    flow._cpp,
                                    seed,
                                    use_lambda,
                                    float(dscale),
                                    noiseless)
        self.cpp_method.validateGroup()

        # store metadata
        self.group = group
        self.kT = kT
        self.flow = flow
        self.seed = seed
        self.dscale = dscale
        self.noiseless = noiseless
        self.metadata_fields = ['group', 'kT', 'seed', 'dscale','noiseless']

    def set_params(self, kT=None, flow=None, noiseless=None):
        R""" Change langevin integrator parameters.

        Args:
            kT (:py:mod:`hoomd.variant` or :py:obj:`float`): New temperature (if set) (in energy units).
            flow (object): Flow field object
            noiseless (bool): If true, do not apply the random noise in the equations of motion

        Examples::

            langevin.set_params(kT=2.0)

        Note:
            Because of the way flow fields are implemented, the type of *flow*
            is not permitted to change after the integrator is constructed.
            If you need to change the flow field type, disable the current
            integrator and create a new one.

        """
        hoomd.util.print_status_line()
        self.check_initialization()

        # change the parameters
        if kT is not None:
            # setup the variant inputs
            kT = hoomd.variant._setup_variant_input(kT)
            self.cpp_method.setT(kT.cpp_variant)
            self.kT = kT

        if flow is not None:
            if type(flow) is type(self.flow):
                self.cpp_method.setFlowField(flow._cpp)
                self.flow = flow
            else:
                hoomd.context.msg.error('flow.langevin: flow profile type cannot change after construction')
                raise TypeError('Flow profile type cannot change after construction')

        if noiseless is not None:
            self.cpp_method.setNoiseless(noiseless)
            self.noiseless = noiseless

    def set_gamma(self, a, gamma):
        R""" Set gamma for a particle type.

        Args:
            a (str): Particle type name
            gamma (float): :math:`\gamma` for particle type a (in units of force/velocity)

        :py:meth:`set_gamma()` sets the coefficient :math:`\gamma` for a single particle type, identified
        by name. The default is 1.0 if not specified for a type.

        It is not an error to specify gammas for particle types that do not exist in the simulation.
        This can be useful in defining a single simulation script for many different types of particles
        even when some simulations only include a subset.

        Examples::

            langevin.set_gamma('A', gamma=2.0)

        """
        hoomd.util.print_status_line()
        self.check_initialization()
        a = str(a)

        ntypes = hoomd.context.current.system_definition.getParticleData().getNTypes()
        type_list = []
        for i in range(0,ntypes):
            type_list.append(hoomd.context.current.system_definition.getParticleData().getNameByType(i))

        # change the parameters
        for i in range(0,ntypes):
            if a == type_list[i]:
                self.cpp_method.setGamma(i,gamma)

class reverse_perturbation(hoomd.update._updater):
    R"""Reverse nonequilibrium shear flow in MD simulations.

    Implements an algorithm to generate shear flow, originally published by Mueller-Plathe:

    Florian Mueller-Plathe. "Reversing the perturbation in nonequilibrium
    molecular dynamics:  An easy way to calculate the shear viscosity of
    fluids." `Phys. Rev. E, 59:4894-4898, May 1999 <https://doi.org/10.1103/PhysRevE.59.4894>`_.

    The method swaps up to `Nswap` particle velocities every `period`
    timesteps to introduce a momentum flow.  While the swapping is
    unphysical, the resulting momentum flow is physical. The x component
    of the particle velocities are swapped in slabs in z-direction,
    creating a flow in x direction.

    Two distinct slabs in z direction of thickness `width` are chosen at
    -Lz/4 and +Lz/4.  The bottom slab at Lz/4 searched for up to `Nswap`
    particles for the x-component in momentum closest to the target momentum `target_momentum`
    in flow direction, the top slab is searched for up to `Nswap` particles with
    momentum x-component against flow direction closest to -target momentum `target_momentum`.
    Afterwards, both momentum components are swapped for up to `Nswap`
    particles.

    The velocity profile needs to be measured and can be influenced by
    picking the right values for `Nswap`, `target_momentum` and `period`. Too large flows
    will result in non-linear velocity profiles.

    The updater registers a variable to the logger called `rp_momentum`
    which saves the momentum excange for each execution. Because of the
    order of execution, the value reported in `rp_momentum` will be one
    time step out of sync. (The value reported on timestep 0 will
    always be zero, the value at timestep 1 will be the momentum exchanged
    on timestep 0, etc.)

    Args:
        group (:py:mod:`hoomd.group`): Group for which the update will be set
        Nswap (int): maximum number of particle pairs to swap velocities of.
        width (float): thickness of swapping slabs. `width` should be as
            small as possible for small disturbed volume, where the
            unphysical swapping is done. But each slab has to contain a
            sufficient number of particles. The default value is 1.0.
        target_momentum (float): target momentum for particles to pick.
        period (int): velocities are swapped every `period` of steps.
        phase (int): When -1, start on the current time step. When >= 0,
            execute on steps where *(step + phase) % period == 0*.
            The default value is 0.

    .. warning::

        This updater is intended to work with NVE integration only.

    Examples::

        f = azplugins.flow.reverse_perturbation(group=hoomd.group.all(),width=1.0,Nswap=1,period=100,target_momentum=1.0)
        f.set_period(1e3)
        f.disable()

    """
    def __init__(self,group,Nswap,period,target_momentum,width=1.0,phase=0):
        hoomd.util.print_status_line()

        # initialize the base class
        hoomd.update._updater.__init__(self)

        # Error out in MPI simulations
        if hoomd.comm.get_num_ranks() > 1:
            hoomd.context.msg.error("azplugins.flow.reverse_perturbation is not supported in multi-processor simulations.\n\n")
            raise RuntimeError("Error initializing updater.")

        # create the c++ mirror class
        if not hoomd.context.exec_conf.isCUDAEnabled():
            self.cpp_updater = _azplugins.ReversePerturbationFlow(hoomd.context.current.system_definition, group.cpp_group, Nswap, width,target_momentum)
        else:
            self.cpp_updater = _azplugins.ReversePerturbationFlowGPU(hoomd.context.current.system_definition, group.cpp_group, Nswap, width,target_momentum)

        self.setupUpdater(period,phase)

        self.metadata_fields = ['group','Nswap','width','period','phase','target_momentum']

        hoomd.util.quiet_status()
        self.set_params(group, Nswap, width,target_momentum)
        hoomd.util.unquiet_status()


    def set_params(self, group=None, Nswap=None, width=None, target_momentum=None):
        R""" Set the reverse perturbation flow updater parameters.

        Args:
            group (:py:mod:`hoomd.group`): Group for which the update will be set
            Nswap (int): maximum number of particle pairs to swap velocities of
            width (float): thickness of swapping slabs.
            target_momentum (float): target momentum for pairs to swap.

        Examples::

            f = azplugins.flow.reverse_perturbation(group=hoomd.group.all(),width=1.0,Nswap=1,period=100,target_momentum=1.0)
            f.set_params(width=0.5,Nswap=10)
            f.set_params(width=0.3)
            f.set_period(1000)

        """
        if group is not None:
            self.group = group
            self.cpp_updater.group = group.cpp_group

        if Nswap is not None:
            if Nswap<=0:
                hoomd.context.msg.error('reverse_perturbation.flow: Nswap: ' + str(Nswap) + ' needs to be bigger than zero.\n')
                raise ValueError('reverse_perturbation.flow: Nswap negative')
            self.Nswap = int(Nswap)
            self.cpp_updater.Nswap = int(Nswap)

        if width is not None:
            self.width = width
            self.cpp_updater.width = width

        if target_momentum is not None:
            if target_momentum<=0:
                hoomd.context.msg.error('reverse_perturbation.flow: target_momentum: ' + str(target_momentum) + ' needs to be bigger than zero.\n')
                raise ValueError('reverse_perturbation.flow: target_momentum negative')
            self.target_momentum = target_momentum
            self.cpp_updater.target_momentum =target_momentum

class FlowProfiler:
    R"""Measure average profiles along a spatial dimension.

    The average density and velocity profile is computed along a given spatial dimension. Both
    number-averaged quantities are available, `number_density` and `number_velocity`, as well as mass-averaged
    profiles, `mass_density` and `mass_velocity`.

    Args:
        system: :py:mod:`hoomd` or :py:mod:`hoomd.mpcd` system (e.g., returned by :py:func:`hoomd.init.read_gsd`).
        bin_axis (int): direction for binning (0=`x`, 1=`y`, 2=`z`).
        flow_axis (int): flow component to measure (0=`x`, 1=`y`, 2=`z`).
        bins (int): Number of bins to use along `bin_axis`.
        range (tuple): Lower and upper spatial bounds to use along ``bin_axis`` like ``(lo,hi)``.
        area (float): Cross-sectional area of bins to normalize density  (default: 1.0).

    Examples::

        f = azplugins.flow.FlowProfiler(system=system, bin_axis=2, flow_axis=0, bins=20, range=(-10,10), area=20**2)
        hoomd.analyze.callback(f, period=1e3)
        hoomd.run(1e4)
        if hoomd.comm.get_rank() == 0:
            np.savetxt('profiles.dat', np.column_stack((f.centers, f.number_density, f.number_velocity, f.kT)))

    .. note::

        In MPI simulations, the profiles are **only** valid on the root rank. Accessing them on
        other ranks will produce an error.

    .. note::

        The temperature profile `kT` is calculated from the velocity values without substracting any shear flow.

    """
    def __init__(self, system, bin_axis, flow_axis, bins, range, area=1.):
        self.system = system
        self.bin_axis = bin_axis
        self.flow_axis = flow_axis

        # setup bins with edges that span the range
        self.edges = np.linspace(range[0], range[1], bins+1)
        self.centers = 0.5*(self.edges[:-1]+self.edges[1:])
        self._dx = self.edges[1:]-self.edges[:-1]
        self.area = area
        self.range = range
        self.bins = bins

        # profiles are initially empty
        self.reset()

        if self.bin_axis not in (0,1,2) or self.flow_axis not in (0,1,2):
            hoomd.context.msg.error('flow.FlowProfiler: axis needs to be 0, 1, or 2.\n')
            raise ValueError('Axis not recognized.')

    def __call__(self, timestep):
        r"""Evaluate the profiles at the current step.

        The profiles are computed for the current system. This call signature is
        intended for compatibility with `hoomd.analyze.callback`.

        Args:
            timestep (int): Current timestep.

        """
        hoomd.util.quiet_status()
        snap = self.system.take_snapshot()
        hoomd.util.unquiet_status()

        if hoomd.comm.get_rank() == 0:
            x = snap.particles.position[:,self.bin_axis]
            v = snap.particles.velocity
            m = snap.particles.mass

            binids = np.digitize(x, self.edges[1:])
            print(self._number_velocity.shape)
            print(x.shape,binids,binids.shape)
            print(np.bincount(binids,v[:,0]),np.bincount(binids,v[:,0]).shape)
            for dim in range(3):
               self._number_velocity[dim] += np.bincount(binids,v[:,dim],minlength=self.bins)
               self._mass_velocity[dim] += np.bincount(binids,m*v[:,dim],minlength=self.bins)

            for dim in range(3):
               num_vel2 = np.bincount(binids,v[:,dim],minlength=self.bins)
               counts = np.bincount(binids,minlength=self.bins)
               self._number_velocity2[dim] += np.divide(num_vel2, counts, out=np.zeros(self.bins), where=counts > 0)

            vsq = np.sum(v**2,axis=1)
            vsqm = np.bincount(binids, weights=vsq*m, minlength=self.bins)
            self._vsqm +=vsqm

            self._counts += np.bincount(binids, minlength=self.bins)
            self._bin_mass += np.bincount(binids, weights=m, minlength=self.bins)
            self.samples += 1

    def reset(self):
        r"""Reset the internal averaging counters."""
        self.samples = 0
        self._counts = np.zeros(self.bins)
        self._bin_mass = np.zeros(self.bins)
        self._number_density = np.zeros(self.bins)
        self._mass_density = np.zeros(self.bins)
        self._vsqm = np.zeros(self.bins)

        self._number_velocity = np.zeros((3,self.bins))
        self._number_velocity2 = np.zeros((3,self.bins))
        self._mass_velocity = np.zeros((3,self.bins))


    @property
    def number_density(self):
        r"""The current average number density profile."""
        if hoomd.comm.get_rank() != 0:
            hoomd.context.msg.error('Flow profile only defined on root rank.\n')
            raise RuntimeError('Flow profile only defined on root rank')

        if self.samples > 0:
            return self._counts/(self._dx*self.area*self.samples)
        else:
            return np.zeros(self.bins)

    @property
    def mass_density(self):
        r"""The current mass-averaged density profile."""
        if hoomd.comm.get_rank() != 0:
            hoomd.context.msg.error('Flow profile only defined on root rank.\n')
            raise RuntimeError('Flow profile only defined on root rank')

        if self.samples > 0:
<<<<<<< HEAD
            return self._bin_mass/(self._dx*self.area*self.samples)
=======
            return np.divide(self._velocity, self._counts, out=np.zeros(self.bins), where=self._counts > 0)
>>>>>>> 34f985bc
        else:
            return np.zeros(self.bins)

    @property
    def number_velocity(self):
        r"""The current number-averaged velocity profile ."""
        if hoomd.comm.get_rank() != 0:
            hoomd.context.msg.error('Flow profile only defined on root rank.\n')
            raise RuntimeError('Flow profile only defined on root rank')

        result = np.zeros_like(self._number_velocity)
        if self.samples > 0:
            for dim in range(3):
               result[dim] = np.divide(self._number_velocity[dim], self._counts, out=np.zeros(self.bins), where=self._counts > 0)
        return result

    @property
    def number_velocity2(self):
        r"""The current number-averaged velocity profile ."""
        if hoomd.comm.get_rank() != 0:
            hoomd.context.msg.error('Flow profile only defined on root rank.\n')
            raise RuntimeError('Flow profile only defined on root rank')

        result = np.zeros_like(self._number_velocity2)
        if self.samples > 0:
            for dim in range(3):
               result[dim] = self._number_velocity2[dim]/self.samples
        return result

    @property
    def kT(self):
        r"""The current average temperature profile."""
        if hoomd.comm.get_rank() != 0:
            hoomd.context.msg.error('Flow profile only defined on root rank.\n')
            raise RuntimeError('Flow profile only defined on root rank')

        if self.samples > 0:
            return np.divide(self._vsqm, (3*(self._counts-1)), out=np.zeros(self.bins), where=(3*(self._counts-1)) > 0)
        else:
            return np.zeros(self.bins)<|MERGE_RESOLUTION|>--- conflicted
+++ resolved
@@ -781,11 +781,7 @@
             raise RuntimeError('Flow profile only defined on root rank')
 
         if self.samples > 0:
-<<<<<<< HEAD
-            return self._bin_mass/(self._dx*self.area*self.samples)
-=======
             return np.divide(self._velocity, self._counts, out=np.zeros(self.bins), where=self._counts > 0)
->>>>>>> 34f985bc
         else:
             return np.zeros(self.bins)
 
