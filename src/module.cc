// Copyright (c) 2018-2020, Michael P. Howard
// Copyright (c) 2021-2024, Auburn University
// Part of azplugins, released under the BSD 3-Clause License.

#include <pybind11/pybind11.h>

namespace hoomd
    {
//! Plugins for soft matter
namespace azplugins
    {

//! azplugins implementation details
/*!
 * Classes, functions, and data structures that internally implement parts of the
 * plugins. These details are not part of the public interface, and may change at
 * any time.
 */
namespace detail
    {
    } // end namespace detail

//! azplugins gpu implementations
/*!
 * Driver functions for plugin kernels. These driver functions are
 * not part of the public interface, and may change at any time.
 */
namespace gpu
    {

//! azplugins gpu kernels
/*!
 * CUDA kernels to implement GPU pathways. These kernels are not
 * part of the public interface, and may change at any time.
 */
namespace kernel
    {
    } // end namespace kernel

    } // end namespace gpu

    } // end namespace azplugins
    } // end namespace hoomd

// forward declaration of all export methods
namespace hoomd
    {
namespace azplugins
    {
namespace detail
    {
void export_PotentialPairHertz(pybind11::module&);
<<<<<<< HEAD
void export_PotentialBondDoubleWell(pybind11::module&);

#ifdef ENABLE_HIP
void export_PotentialPairHertzGPU(pybind11::module&);
void export_PotentialBondDoubleWellGPU(pybind11::module&);
#endif // ENABLE_HI
=======
void export_PotentialPairPerturbedLennardJones(pybind11::module&);

#ifdef ENABLE_HIP
void export_PotentialPairHertzGPU(pybind11::module&);
void export_PotentialPairPerturbedLennardJonesGPU(pybind11::module&);
#endif // ENABLE_HIP
>>>>>>> 03ba61ff

    } // namespace detail
    } // namespace azplugins
    } // namespace hoomd

// python module
PYBIND11_MODULE(_azplugins, m)
    {
    using namespace hoomd::azplugins::detail;

    export_PotentialPairHertz(m);
<<<<<<< HEAD
    export_PotentialBondDoubleWell(m);

#ifdef ENABLE_HIP
    export_PotentialPairHertzGPU(m);
    export_PotentialBondDoubleWellGPU(m);
=======
    export_PotentialPairPerturbedLennardJones(m);

#ifdef ENABLE_HIP
    export_PotentialPairHertzGPU(m);
    export_PotentialPairPerturbedLennardJonesGPU(m);
>>>>>>> 03ba61ff
#endif // ENABLE_HIP
    }<|MERGE_RESOLUTION|>--- conflicted
+++ resolved
@@ -49,22 +49,18 @@
     {
 namespace detail
     {
-void export_PotentialPairHertz(pybind11::module&);
-<<<<<<< HEAD
+
 void export_PotentialBondDoubleWell(pybind11::module&);
 
-#ifdef ENABLE_HIP
-void export_PotentialPairHertzGPU(pybind11::module&);
-void export_PotentialBondDoubleWellGPU(pybind11::module&);
-#endif // ENABLE_HI
-=======
+void export_PotentialPairHertz(pybind11::module&);
 void export_PotentialPairPerturbedLennardJones(pybind11::module&);
 
 #ifdef ENABLE_HIP
+void export_PotentialBondDoubleWellGPU(pybind11::module&);
+
 void export_PotentialPairHertzGPU(pybind11::module&);
 void export_PotentialPairPerturbedLennardJonesGPU(pybind11::module&);
 #endif // ENABLE_HIP
->>>>>>> 03ba61ff
 
     } // namespace detail
     } // namespace azplugins
@@ -75,19 +71,15 @@
     {
     using namespace hoomd::azplugins::detail;
 
-    export_PotentialPairHertz(m);
-<<<<<<< HEAD
     export_PotentialBondDoubleWell(m);
 
-#ifdef ENABLE_HIP
-    export_PotentialPairHertzGPU(m);
-    export_PotentialBondDoubleWellGPU(m);
-=======
+    export_PotentialPairHertz(m);
     export_PotentialPairPerturbedLennardJones(m);
 
 #ifdef ENABLE_HIP
+    export_PotentialBondDoubleWellGPU(m);
+
     export_PotentialPairHertzGPU(m);
     export_PotentialPairPerturbedLennardJonesGPU(m);
->>>>>>> 03ba61ff
 #endif // ENABLE_HIP
     }