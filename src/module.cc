--- conflicted
+++ resolved
@@ -50,17 +50,12 @@
 namespace detail
     {
 
-<<<<<<< HEAD
+void export_PotentialPairHertz(pybind11::module&);
 void export_PotentialPairPerturbedLennardJones(pybind11::module&);
 
 #ifdef ENABLE_HIP
+void export_PotentialPairHertzGPU(pybind11::module&);
 void export_PotentialPairPerturbedLennardJonesGPU(pybind11::module&);
-=======
-void export_PotentialPairHertz(pybind11::module&);
-
-#ifdef ENABLE_HIP
-void export_PotentialPairHertzGPU(pybind11::module&);
->>>>>>> 821d25e6
 #endif // ENABLE_HIP
 
     } // namespace detail
@@ -72,16 +67,11 @@
     {
     using namespace hoomd::azplugins::detail;
 
-<<<<<<< HEAD
+    export_PotentialPairHertz(m);
     export_PotentialPairPerturbedLennardJones(m);
 
 #ifdef ENABLE_HIP
+    export_PotentialPairHertzGPU(m);
     export_PotentialPairPerturbedLennardJonesGPU(m);
-=======
-    export_PotentialPairHertz(m);
-
-#ifdef ENABLE_HIP
-    export_PotentialPairHertzGPU(m);
->>>>>>> 821d25e6
 #endif // ENABLE_HIP
     }