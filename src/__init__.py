--- conflicted
+++ resolved
@@ -4,10 +4,6 @@
 
 """azplugins."""
 
-<<<<<<< HEAD
-from hoomd.azplugins import bond, external, flow, pair
-=======
-from hoomd.azplugins import bond, compute, flow, pair
->>>>>>> 42681f98
+from hoomd.azplugins import bond, compute, external, flow, pair
 
 __version__ = "1.0.0"