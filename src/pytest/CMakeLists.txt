# TODO: List all pytest files in test_files.
set(test_files
    __init__.py
    test_bond.py
<<<<<<< HEAD
    test_external.py
=======
    test_compute.py
>>>>>>> 42681f98
    test_flow.py
    test_pair.py
    test_pair_aniso.py
    test_pair_dpd.py
    )

# Copy tests to the install directory.
install(FILES ${test_files}
        DESTINATION ${PYTHON_SITE_INSTALL_DIR}/${COMPONENT_NAME}/pytest
       )

# Copy tests to the build directory for testing prior to installation.
copy_files_to_build("${test_files}" "hoomd-component-${COMPONENT_NAME}-pytest" "*.py")<|MERGE_RESOLUTION|>--- conflicted
+++ resolved
@@ -2,11 +2,8 @@
 set(test_files
     __init__.py
     test_bond.py
-<<<<<<< HEAD
+    test_compute.py
     test_external.py
-=======
-    test_compute.py
->>>>>>> 42681f98
     test_flow.py
     test_pair.py
     test_pair_aniso.py
