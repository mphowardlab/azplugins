# TODO: Set COMPONENT_NAME to the name of your Python package.
set(COMPONENT_NAME azplugins)

# TODO: List all host C++ source code files in _${COMPONENT_NAME}_sources.
set(_${COMPONENT_NAME}_sources
    GroupVelocityCompute.cc
    module.cc
    )

# TODO: List all GPU C++ source code files in _${COMPONENT_NAME}_cu_sources.
set(_${COMPONENT_NAME}_cu_sources
    )

# TODO: List all Python modules in python_files.
set(python_files
    __init__.py
    bond.py
<<<<<<< HEAD
    flow.py
=======
>>>>>>> 821d25e6
    pair.py
    )

# TODO: Add names of all bond evaluators
set(_bond_evaluators )

# TODO: Add names of all pair evaluators`
set(_pair_evaluators Hertz)

# TODO: Add names of all anisotropic pair evaluators
set(_aniso_pair_evaluators )

# process bond potentials
foreach(_evaluator ${_bond_evaluators})
    configure_file(export_PotentialBond.cc.inc
                   export_PotentialBond${_evaluator}.cc
                   @ONLY)
    set(_${COMPONENT_NAME}_sources ${_${COMPONENT_NAME}_sources} export_PotentialBond${_evaluator}.cc)

    if (ENABLE_HIP)
        configure_file(export_PotentialBondGPU.cc.inc
                       export_PotentialBond${_evaluator}GPU.cc
                       @ONLY)
        configure_file(PotentialBondGPUKernel.cu.inc
                       PotentialBond${_evaluator}GPUKernel.cu
                       @ONLY)
        set(_${COMPONENT_NAME}_sources ${_${COMPONENT_NAME}_sources} export_PotentialBond${_evaluator}GPU.cc)
        set(_${COMPONENT_NAME}_cu_sources ${_${COMPONENT_NAME}_cu_sources} PotentialBond${_evaluator}GPUKernel.cu)
    endif()
endforeach()

# process pair potentials
foreach(_evaluator ${_pair_evaluators})
    configure_file(export_PotentialPair.cc.inc
                   export_PotentialPair${_evaluator}.cc
                   @ONLY)
    set(_${COMPONENT_NAME}_sources ${_${COMPONENT_NAME}_sources} export_PotentialPair${_evaluator}.cc)

    if (ENABLE_HIP)
        configure_file(export_PotentialPairGPU.cc.inc
                       export_PotentialPair${_evaluator}GPU.cc
                       @ONLY)
        configure_file(PotentialPairGPUKernel.cu.inc
                       PotentialPair${_evaluator}GPUKernel.cu
                       @ONLY)
        set(_${COMPONENT_NAME}_sources ${_${COMPONENT_NAME}_sources} export_PotentialPair${_evaluator}GPU.cc)
        set(_${COMPONENT_NAME}_cu_sources ${_${COMPONENT_NAME}_cu_sources} PotentialPair${_evaluator}GPUKernel.cu)
    endif()
endforeach()

# process anisotropic pair potentials
foreach(_evaluator ${_aniso_pair_evaluators})
    configure_file(export_AnisoPotentialPair.cc.inc
                   export_AnisoPotentialPair${_evaluator}.cc
                   @ONLY)
    set(_${COMPONENT_NAME}_sources ${_${COMPONENT_NAME}_sources} export_AnisoPotentialPair${_evaluator}.cc)

    if (ENABLE_HIP)
        configure_file(export_AnisoPotentialPairGPU.cc.inc
                       export_AnisoPotentialPair${_evaluator}GPU.cc
                       @ONLY)
        configure_file(AnisoPotentialPairGPUKernel.cu.inc
                       AnisoPotentialPair${_evaluator}GPUKernel.cu
                       @ONLY)
        set(_${COMPONENT_NAME}_sources ${_${COMPONENT_NAME}_sources} export_AnisoPotentialPair${_evaluator}GPU.cc)
        set(_${COMPONENT_NAME}_cu_sources ${_${COMPONENT_NAME}_cu_sources} AnisoPotentialPair${_evaluator}GPUKernel.cu)
    endif()
endforeach()

if (ENABLE_HIP)
set(_cuda_sources ${_${COMPONENT_NAME}_cu_sources})
endif (ENABLE_HIP)

hoomd_add_module(_${COMPONENT_NAME} SHARED ${_${COMPONENT_NAME}_sources} ${_cuda_sources} NO_EXTRAS)
# Alias into the HOOMD namespace so that external and symlinked components both work.
add_library(HOOMD::_${COMPONENT_NAME} ALIAS _${COMPONENT_NAME})

if (APPLE)
set_target_properties(_${COMPONENT_NAME} PROPERTIES INSTALL_RPATH "@loader_path/..;@loader_path")
else()
set_target_properties(_${COMPONENT_NAME} PROPERTIES INSTALL_RPATH "\$ORIGIN/..;\$ORIGIN")
endif()

# Link the library to its dependencies. Add or remove HOOMD extension modules (and/or external C++
# libraries) as needed.
target_link_libraries(_${COMPONENT_NAME}
                      PUBLIC HOOMD::_hoomd
                      PUBLIC HOOMD::_md
                      )

# Explicitly include this directory during builds. This seems to be needed for
# the autogenerated source files that are in the build directory.
target_include_directories(_${COMPONENT_NAME} PRIVATE $<BUILD_INTERFACE:${CMAKE_CURRENT_SOURCE_DIR}>)

# Install the library.
install(TARGETS _${COMPONENT_NAME}
        LIBRARY DESTINATION ${PYTHON_SITE_INSTALL_DIR}/${COMPONENT_NAME}
        )

# Install the Python package.
install(FILES ${python_files}
        DESTINATION ${PYTHON_SITE_INSTALL_DIR}/${COMPONENT_NAME}
       )

# Copy the Python package to the build directory.
copy_files_to_build("${python_files}" "hoomd-component-${COMPONENT_NAME}" "*.py")

# Python tests.
add_subdirectory(pytest)<|MERGE_RESOLUTION|>--- conflicted
+++ resolved
@@ -15,10 +15,7 @@
 set(python_files
     __init__.py
     bond.py
-<<<<<<< HEAD
     flow.py
-=======
->>>>>>> 821d25e6
     pair.py
     )
 
